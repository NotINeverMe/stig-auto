--- conflicted
+++ resolved
@@ -24,13 +24,8 @@
           sudo apt-get install -y ansible
       - name: Validate role versions exist
         run: |
-<<<<<<< HEAD
           awk '/^ *- name:/{role=$3} /^ *version:/{ver=$2; gsub(/["'\''"]/, "", ver);
                cmd=sprintf("git ls-remote --exit-code --tags https://github.com/ansible-lockdown/%s.git refs/tags/%s", toupper(role), ver);
-=======
-          awk '/^ *- name:/{role=$3} /^ *version:/{ver=$2; gsub(/["\'\']/, "", ver);
-               cmd=sprintf("git ls-remote --exit-code --tags https://github.com/ansible-lockdown/%s.git refs/tags/%s", toupper(role) ".git", ver);
->>>>>>> 90f4c28a
                system(cmd)}' ansible/requirements.yml
       - name: Install Ansible roles
         run: |
